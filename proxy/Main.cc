--- conflicted
+++ resolved
@@ -315,11 +315,9 @@
     RecordsConfigOverrideFromEnvironment();
   }
 
-<<<<<<< HEAD
-=======
   luaConfigInit();
+
   //
->>>>>>> c2ca0dca
   // Start up manager
   pmgmt = NEW(new ProcessManager(remote_management_flag));
 
